"""
Tool for Grillage Structure Analysis
University of Zagreb, Faculty of Mechanical Engineering and Naval Architecture
Department of Naval Architecture and Ocean Engineering

Master's thesis project

    Gordan Kos, univ.bacc.ing.nav.arch.
    Dr.sc. Pero Prebeg, dipl.ing.


MODULE FOR GRILLAGE FINITE ELEMENT MESH DEFINITION

Assumptions:
    1.) All stiffeners are continuous over the breadth and length of the hatch cover,
        in compliance with IACS CSR: Chapter 9, Section 5, 2. Arrangements, 2.2.2
    2.) Web height of all primary supporting members is the same for simplicity

"""

from grillage.grillage_model import *

# import femdir.geofementity as gfe
# import femdir.geofem as gfem

# from femdir.geofem import *
from femdir.geofementity import *


class MeshSolution(Enum):
    # Meshing solution variants:
    V1 = 1  # Variant with primary supporting member flange mesh being reflected onto plating mesh
    V2 = 2  # Variant with ??


class UniquePlateProperty:
    def __init__(self, id_, tp, mat):
        self._id_ = id_
        self._tp = tp
        self._mat = mat
        self._plate_prop = []       # List of PlateProperty objects used in the grillage model with the same properties
        self._beam_prop = []        # List of BeamProperty objects used in the grillage model with the same properties

    @property
    def id(self):
        return self._id_

    @property
    def tp(self):
        return self._tp

    @tp.setter
    def tp(self, value):
        self._tp = value

    @property
    def mat(self):
        return self._mat

    @mat.setter
    def mat(self, value):
        self._mat = value

    @property
    def plate_prop(self):
        return self._plate_prop

    @plate_prop.setter
    def plate_prop(self, value):
        self._plate_prop = value

    @property
    def beam_prop(self):
        return self._beam_prop

    @beam_prop.setter
    def beam_prop(self, value):
        self._beam_prop = value


# class GrillageMesh(gfem.GeoFEM):
# class GrillageMesh(GeoFEM):
class GrillageMesh:
    def __init__(self, grillage: Grillage, variant: MeshSolution):
        # super().__init__()
        self._grillage = grillage
        self._variant = variant
        self._mesh_dim_x = []               # List of base mesh x dimensions (dim_x) in the longitudinal direction
        self._mesh_dim_y = []               # List of base mesh y dimensions (dim_y) in the transverse direction
        self._tr_el_dim_x = []              # List of transition element x dimensions
        self._tr_el_dim_y = []              # List of transition element y dimensions
        self._min_num_ebs = 1               # Minimum number of elements between stiffeners according to Rules; default = 1
        self._flange_aspect_ratio = 8       # Maximum aspect ratio value for primary supporting member flange quad elements; default = 8
        self._plate_aspect_ratio = 3        # Maximum aspect ratio value for plating and primary supporting member web quad elements; default = 3
        self._unique_properties = {}        # Dictionary of unique plate thickness and material combinations used in the grillage model

    def add_element(self, el_id, el_property, nodes):
        pass

    @property
    def mesh_dim_x(self):
        return self._mesh_dim_x

    @property
    def mesh_dim_y(self):
        return self._mesh_dim_y

    @property
    def min_num_ebs(self):
        return self._min_num_ebs

    @min_num_ebs.setter
    def min_num_ebs(self, value):
        self._min_num_ebs = value

    @property
    def flange_aspect_ratio(self):
        return self._flange_aspect_ratio

    @flange_aspect_ratio.setter
    def flange_aspect_ratio(self, value):
        self._flange_aspect_ratio = value

    @property
    def plate_aspect_ratio(self):
        return self._plate_aspect_ratio

    @plate_aspect_ratio.setter
    def plate_aspect_ratio(self, value):
        self._plate_aspect_ratio = value

    @property
    def unique_properties(self):
        return self._unique_properties

    def identify_unique_property(self, grillage):
        # Identify unique plate thickness and material properties used in plating and beams of the grillage model
        upp_id = 1
        duplicate_tp = False  # Plating thickness and material duplicate
        duplicate_tw = False  # Primary supporting member web thickness and material duplicate
        duplicate_tf = False  # Primary supporting member flange thickness and material duplicate

        # Identify unique plate properties used for plating in the grillage model
        for plate in grillage.plate_props().values():
            tp = plate.tp_net(grillage.corrosion_addition()[1], plate.tp)  # Current plate net thickness
            mat = plate.plate_mat  # Current plate material

            if self._unique_properties:  # If the dictionary is not empty
                for item in self._unique_properties.values():  # Check if values in dict have the same properties
                    if item.tp == tp and item.mat == mat:  # Duplicates have the same plate thickness and material
                        duplicate_tp = True
                        item.plate_prop.append(plate)      # Save duplicate plate object to the list
                        break
                    else:
                        duplicate_tp = False

                if duplicate_tp is False:  # Create unique property if current plate is not a duplicate
                    curr_upp = UniquePlateProperty(upp_id, tp, mat)
                    curr_upp.plate_prop.append(plate)
                    self._unique_properties[upp_id] = curr_upp
                    upp_id += 1

            else:  # Create a unique property if the dictionary is empty
                curr_upp = UniquePlateProperty(upp_id, tp, mat)
                curr_upp.plate_prop.append(plate)
                self._unique_properties[upp_id] = curr_upp
                upp_id += 1

        # Identify unique web and flange properties used for beams in the grillage model
        for beam in grillage.beam_props().values():
            if beam.beam_type == "T" or beam.beam_type == "L":
                tw = beam.tw_net(grillage.corrosion_addition()[1])  # Net web thickness
                tf = beam.tf_net(grillage.corrosion_addition()[1])  # Net flange thickness
                mat = beam.mat

                for item in self._unique_properties.values():  # Check if values in dict have the same properties as psm web
                    if item.tp == tw and item.mat == mat:
                        duplicate_tw = True
                        item.beam_prop.append(beam)  # Save duplicate plate object to the list
                        break
                    else:
                        duplicate_tw = False

                for item in self._unique_properties.values():  # Check if values in dict have the same properties as psm flange
                    if item.tp == tf and item.mat == mat:
                        duplicate_tf = True
                        item.beam_prop.append(beam)  # Save duplicate plate object to the list
                        break
                    else:
                        duplicate_tf = False

                if duplicate_tw is False:  # Create unique plate property if web plate is not a duplicate
                    curr_upp = UniquePlateProperty(upp_id, tw, mat)
                    curr_upp.beam_prop.append(beam)
                    self._unique_properties[upp_id] = curr_upp
                    upp_id += 1

                if duplicate_tf is False:  # Create unique plate property if flange plate is not a duplicate
                    curr_upp = UniquePlateProperty(upp_id, tf, mat)
                    curr_upp.beam_prop.append(beam)
                    self._unique_properties[upp_id] = curr_upp
                    upp_id += 1

            # if beam.beam_type == "FB":
            #     tw = beam.tw
            #     pass

    @staticmethod
    def find_closest_divisor(length, spacing):
        # Method for determining the number of Quad elements along length L, when one dimension (value) of the element is known
        """
        :param length: Length L which should be divided into n equal parts, each with length x.
        :param spacing: Value to which length x should be closes to.
        :return: Closest divisor of length L, which results in a length x closest to given value.
        Equivalent to the number of Finite Elements n, with dimension x.
        """
        if np.mod(length, spacing) == 0:
            return length / spacing
        else:
            i = 1
            res = []
            while i <= length:
                if np.mod(length, i) == 0:
                    res.append(i)
                i += 1

            min_diff = spacing
            min_div_id = 1
            if not res:     # If input dimensions are decimal, a divisor may not exist
                return np.round(length / spacing, 0)
            else:           # If input dimensions are integers and a divisor exists
                for i in range(0, len(res)):
                    if min_diff > abs((length / res[i]) - spacing):
                        min_diff = abs((length / res[i]) - spacing)
                        min_div_id = i
                n = res[min_div_id]
                return n

    @staticmethod
    def get_flange_el_width(segment: Segment):
        """
        :param segment: Segment of a primary supporting member.
        :return: Flange quad element dimension across the width of the flange of the selected segment.
        """
        grillage = segment.primary_supp_mem.grillage
        bf = segment.beam_prop.bf - grillage.corrosion_addition()[1].tc  # Net flange width
        if segment.beam_prop.beam_type == "T":
            dim = bf / 2                            # T profile flange is represented with 2 elements across the flange width
            return dim
        elif segment.beam_prop.beam_type == "L":
            dim = bf                                # L profile flange is represented with 1 element across the flange width
            return dim
        elif segment.beam_prop.beam_type == "FB":
            dim = 0
            return dim

    # Metoda za identifikaciju čvora preko koordinata *** WIP
    """
    def IdentifyNode(self, x, y, z):
        # Returns FENode ID located at coordinates x, y ,z
        for i in FEMesh.nodes(self).keys():
            coords = FEMesh.nodes(self)[i].coords
            if coords[0] == x and coords[1] == y and coords[2] == z:
                return FEMesh.nodes(self)[i].id
    """

    def CheckNodeOverlap(self):
        # koristiti np.isclose()
        pass

    def element_size_stiffener_spacing(self, plate: Plate):
        # Returns the quad element size, based only on stiffener spacing for any plating zone
        # Method is valid for determining the coarsest plating mesh allowed by the Rules for any meshing variant

        stiff_spacing = Plate.get_stiffener_spacing(plate) * 1000           # Stiffener spacing in [mm]
        n_elem_bs = self._min_num_ebs                                       # Number of elements between stiffeners
        if plate.stiff_dir == BeamDirection.LONGITUDINAL:
            L = Plate.plate_longitudinal_dim(plate) * 1000                  # Longitudinal plating zone dimension [mm]
            dim_y = stiff_spacing / n_elem_bs                               # Distance between nodes in the transverse (y) direction
            if self._variant == MeshSolution.V1:                            # Use reduced plating zone dimension for MeshSolution V1
                dim_xf1 = self.get_flange_el_width(plate.trans_seg1)        # Longitudinal segment 1 flange element x dimension
                dim_xf2 = self.get_flange_el_width(plate.trans_seg2)        # Longitudinal segment 2 flange element x dimension
                L_red = L - dim_xf1 - dim_xf2                               # Reduced longitudinal plating zone dimension
                dim_x = L_red / self.find_closest_divisor(L_red, dim_y)     # Quad element x dimension
            else:                                                           # Use full plating zone dimension for other MeshSolution
                dim_x = L / self.find_closest_divisor(L, dim_y)
            return np.array([dim_x, dim_y])

        elif plate.stiff_dir == BeamDirection.TRANSVERSE:
            B = Plate.plate_transverse_dim(plate) * 1000                    # Transverse plating zone dimension [mm]
            dim_x = stiff_spacing / n_elem_bs                               # Distance between nodes in the longitudinal (x) direction
            if self._variant == MeshSolution.V1:                            # Use reduced plating zone dimension for MeshSolution V1
                dim_yf1 = self.get_flange_el_width(plate.long_seg1)         # Transverse segment 1 flange element y dimension
                dim_yf2 = self.get_flange_el_width(plate.long_seg2)         # Transverse segment 2 flange element y dimension
                B_red = B - dim_yf1 - dim_yf2                               # Reduced transverse plating zone dimension
                dim_y = B_red / self.find_closest_divisor(B_red, dim_x)     # Quad element y dimension
            else:                                                           # Use full plating zone dimension for other MeshSolution
                dim_y = B / self.find_closest_divisor(B, dim_x)
            return np.array([dim_x, dim_y])

    def element_size_flange_width(self, segment: Segment):
        # Returns the maximum quad element length based on net flange width and maximum allowed aspect ratio for any segment
        # Method is valid for determining the coarsest flange element dimension allowed by the Rules for any meshing variant
        if self.get_flange_el_width(segment) != 0:
            max_aspect_ratio = self._flange_aspect_ratio
            dim_max = max_aspect_ratio * self.get_flange_el_width(segment)
            return dim_max
        else:
            return 0

    def element_size_plating_zone(self, plate: Plate):
        # Local consideration of base mesh dimensions dim_x and dim_y, for each plating zone individually
        # Method is limited to meshing solution V1 with psm flange mesh being reflected onto plating mesh

        plate_aspect_ratio = self._plate_aspect_ratio
        dim_p = self.element_size_stiffener_spacing(plate)          # Plate element dimensions based on stififener spacing
        dim_x = dim_p[0]                                            # Initial element x dimension is based on stiffener spacing
        dim_y = dim_p[1]                                            # Initial element y dimension is based on stiffener spacing

        dim_xf1 = self.element_size_flange_width(plate.long_seg1)   # Longitudinal segment 1 flange element x dimension
        dim_xf2 = self.element_size_flange_width(plate.long_seg2)   # Longitudinal segment 2 flange element x dimension
        dim_yf1 = self.element_size_flange_width(plate.trans_seg1)  # Transverse segment 1 flange element y dimension
        dim_yf2 = self.element_size_flange_width(plate.trans_seg2)  # Transverse segment 2 flange element y dimension

        dim_xf = np.minimum(dim_xf1, dim_xf2)           # Minimum element x dimension based on flange element aspect ratio
        dim_yf = np.minimum(dim_yf1, dim_yf2)           # Minimum element y dimension based on flange element aspect ratio

        if dim_x > dim_xf:                              # If element size based on stiffener spacing along x asis exceeds maximum flange dimension
            div_round_up = np.ceil(dim_x / dim_xf)      # Equal division of elements between transverse stiffeners
            dim_x = dim_x / div_round_up                # Base mesh dimension x refinement

            if dim_y / dim_x > plate_aspect_ratio:      # Check plating element aspect ratio after refining dim_x
                div_round_up = np.ceil(dim_y / dim_x)
                dim_y = dim_y / div_round_up            # Base mesh dimension y refinement

        if dim_y > dim_yf:                              # If element size based on stiffener spacing along y asis exceeds maximum flange dimension
            div_round_up = np.ceil(dim_y / dim_yf)      # Equal division of elements between longitudinal stiffeners
            dim_y = dim_y / div_round_up                # Base mesh dimension y refinement

            if dim_x / dim_y > plate_aspect_ratio:      # Check plating element aspect ratio after refining dim_y
                div_round_up = np.ceil(dim_x / dim_y)
                dim_x = dim_x / div_round_up            # Base mesh dimension x refinement

        return np.array((dim_x, dim_y))

    def element_size_mesh(self, grillage):
        # Global consideration of base mesh dimensions dim_x and dim_y
        # Method is limited to meshing solution V1 with psm flange mesh being reflected onto plating mesh

        if grillage.hc_variant_check() is True:         # Calculate element size only if grillage model passes hc_variant_check
            n_long = int(grillage.N_transverse - 1)     # Number of plating zones along the longitudinal axis
            n_tran = int(grillage.N_longitudinal - 1)   # Number of plating zones along the transverse axis

            self._mesh_dim_x = np.zeros(n_long)
            self._mesh_dim_y = np.zeros(n_tran)

            plating_mesh_dim_x = {}        # Dictionary of calculated dimension x for all plating zones
            plating_mesh_dim_y = {}        # Dictionary of calculated dimension y for all plating zones

            # Calculate the quad element size based on stiffener spacing and maximum allowed aspect ratio for all plating zones.
            #   Base mesh dimensions dim_x and dim_y are saved into dictionaries plating_mesh_dim_x, plating_mesh_dim_y.
            for plate in grillage.plating().values():
                plate_zones_dim = self.element_size_plating_zone(plate)
                dim_x = plate_zones_dim[0]
                dim_y = plate_zones_dim[1]

                plating_mesh_dim_x[plate.id] = dim_x
                plating_mesh_dim_y[plate.id] = dim_y

            # Assign dimension y for all plating zones between longitudinal primary supporting members
            for i_long in range(1, len(grillage.longitudinal_members())):
                long1 = grillage.longitudinal_members()[i_long]
                long2 = grillage.longitudinal_members()[i_long + 1]
                plating_zones = grillage.plating_zones_between_psm(long1, long2)    # List of all plating zones between PSM

                restriction_y = False   # Dimension dim_y is restricted by existance of longitudinal stiffeners between longitudinal psm
                dim_y_list = []         # List of element y dimensions for all plates between PSM

                min_y = 0.0
                for i in range(0, len(plating_zones)):
                    # Minimum y dimension based on flange width
                    dim_yf1 = self.element_size_flange_width(plating_zones[i].trans_seg1)
                    dim_yf2 = self.element_size_flange_width(plating_zones[i].trans_seg2)
                    min_y = np.minimum(dim_yf1, dim_yf2)

                for i in range(0, len(plating_zones)):
                    plate_id = plating_zones[i].id
                    stiff_dir = plating_zones[i].stiff_dir  # Stiffener direction of plate in list plating_zones
                    dim_y = plating_mesh_dim_y[plate_id]    # Quad element size in the y direction for plate in list plating_zones
                    dim_y_list.append(dim_y)

                    if stiff_dir == BeamDirection.LONGITUDINAL:    # If dimension y is limited by longitudinal stiffener spacing
                        restriction_y = True        # Dimension restriction along y axis exists because there are longitudinal stiffeners
                        self._mesh_dim_y[i_long - 1] = dim_y
                        if dim_y > min_y:                           # If dimension y exceeds the minimum required
                            div_round_up = np.ceil(dim_y / min_y)
                            dim_y = dim_y / div_round_up
                            self._mesh_dim_y[i_long - 1] = dim_y

                if restriction_y is False:          # If there are no longitudinal stiffeners between long1 and long2
                    dim_y = np.amin(dim_y_list)
                    self._mesh_dim_y[i_long - 1] = dim_y

            # Assign dimension x for all plating zones between transverse primary supporting members
            for i_tran in range(1, len(grillage.transverse_members())):
                tran1 = grillage.transverse_members()[i_tran]
                tran2 = grillage.transverse_members()[i_tran + 1]
                plating_zones = grillage.plating_zones_between_psm(tran1, tran2)  # List of all plating zones between PSM

                restriction_x = False   # Dimension dim_x is restricted by existance of transverse stiffeners between transverse psm
                dim_x_list = []         # List of element x dimensions for all plates between PSM

                min_x = 0.0
                for i in range(0, len(plating_zones)):
                    # Minimum x dimension based on flange width
                    dim_xf1 = self.element_size_flange_width(plating_zones[i].long_seg1)
                    dim_xf2 = self.element_size_flange_width(plating_zones[i].long_seg2)
                    min_x = np.minimum(dim_xf1, dim_xf2)

                for i in range(0, len(plating_zones)):
                    plate_id = plating_zones[i].id
                    stiff_dir = plating_zones[i].stiff_dir
                    dim_x = plating_mesh_dim_x[plate_id]
                    dim_x_list.append(dim_x)

                    if stiff_dir == BeamDirection.TRANSVERSE:      # If dimension x is limited by transverse stiffener spacing
                        restriction_x = True        # Dimension restriction along x axis exists because there are transverse stiffeners
                        self._mesh_dim_x[i_tran - 1] = dim_x

                        if dim_x > min_x:                           # If dimension y exceeds the minimum required
                            div_round_up = np.ceil(dim_x / min_x)
                            dim_x = dim_x / div_round_up
                            self._mesh_dim_x[i_tran - 1] = dim_x

                if restriction_x is False:          # If there are no transverse stiffeners between tran1 and tran2
                    dim_x = np.amin(dim_x_list)
                    self._mesh_dim_x[i_tran - 1] = dim_x

    def get_base_dim_x(self, plate: Plate):
        """
        :param plate: Selected plating zone.
        :return: Characteristic quad element x dimension for any plating zone. Returns the value based on longitudinal segment ID
                from the list of all x dimensions: mesh_dim_x. Meshing solution V1.
        """
        if any(self._mesh_dim_x):
            segment_id = plate.long_seg1.id
            dim_x_id = segment_id - 1    # Trik: Segment ID za svaki nosač počinje sa 1, pa služi za identifikaciju položaja dim_x u mesh_dim_x
            dim_x = self._mesh_dim_x[dim_x_id]
            return dim_x
        else:
            print("ERROR: Mesh x dimensions list is blank! Calculate mesh quad element size first.")

    def get_base_dim_y(self, plate: Plate):
        """
        :param plate: Selected plating zone.
        :return: Characteristic quad element y dimension for any plating zone. Returns the value based on transverse segment ID
                from the list of all y dimensions: mesh_dim_y. Meshing solution V1.
        """
        if any(self._mesh_dim_y):
            segment_id = plate.trans_seg1.id
            dim_y_id = segment_id - 1
            dim_y = self._mesh_dim_y[dim_y_id]
            return dim_y
        else:
            print("ERROR: Mesh y dimensions list is blank! Calculate mesh quad element size first.")

<<<<<<< HEAD
    # Metoda za određivanje broja i pozicioniranje elemenata veličine dim_x, dim_y na polju oplate *** WIP
    # def get_number_of_quads(self, grillgeo, plate: Plate):
    #     """
    #     :param grillgeo: Selected grillgeo variant.
    #     :param plate: Selected plating zone.
    #     :return: Number of quad elements for any plating zone between Primary Supporting Members.
    #     """
    #
    #     bf_LS1 = plate.long_seg1.beam_prop.bf - grillgeo.corrosion_addition()[1].tc     # Net flange width of longitudinal segment 1 - L
    #     bf_LS2 = plate.long_seg2.beam_prop.bf - grillgeo.corrosion_addition()[1].tc     # Net flange width of longitudinal segment 2 - T
    #     bf_TS1 = plate.trans_seg1.beam_prop.bf - grillgeo.corrosion_addition()[1].tc    # Net flange width of transverse segment 1 - T
    #     bf_TS2 = plate.trans_seg2.beam_prop.bf - grillgeo.corrosion_addition()[1].tc    # Net flange width of transverse segment 2 - T
    #
    #     # IZRAZI VRIJEDE KADA JE JEDAN UZDUŽNI NOSAČ RUBI L PROFIL, A OSTALI T!
    #     # POSTAVITI ISPITIVANJE KOJI JE KAKAV TIP U KONAČNOM KODU
    #     rem_dist_x = plate.plate_longitudinal_dim() * 1000 - (bf_TS1 / 2) - (bf_TS2 / 2)  # Remaining distance along x axis with flange width excluded
    #     rem_dist_y = plate.plate_transverse_dim() * 1000 - bf_LS1 - (bf_LS2 / 2)
    #
    #     dim_x = self.get_mesh_dim_x(plate)
    #     dim_y = self.get_mesh_dim_y(plate)
    #
    #     # Kada bi se ostatak jednoliko rasporedio - ali ne može zbog pozicija ukrepa!
    #     """
    #     rem_dim_x = plate.plate_longitudinal_dim() * 1000 - bf_TS1 / 2 - bf_TS2 / 2     # Remaining distance along x axis with flange width excluded
    #     rem_dim_y = plate.plate_transverse_dim() * 1000 - bf_LS1 - bf_LS2 / 2           # Remaining distance along y axis with flange width excluded
    #
    #     floor_x = np.floor_divide(rem_dim_x, dim_x)     # Number of elements with dimension dim_x that fit in length rem_dim_x
    #     floor_y = np.floor_divide(rem_dim_y, dim_y)     # Number of elements with dimension dim_y that fit in length rem_dim_y
    #     mod_x = np.mod(rem_dim_x, dim_x)    # Remainder distance along x axis, [mm] - half of this distance is added to the first and last element
    #     mod_y = np.mod(rem_dim_y, dim_y)    # Remainder distance along y axis, [mm] - half of this distance is added to the first and last element
    #     print("mod_x", mod_x, ", mod_y", mod_y)
    #     print("floor_x =", floor_x, ", floor_y =", floor_y)
    #     """
    #
    #     stiffener_offset = np.round(plate.get_equal_stiffener_offset() * 1000, 4)
    #
    #     if plate.stiff_dir == BeamOrientation.TRANSVERSE:
    #         rem_dim_x1 = np.round(stiffener_offset - bf_TS1 / 2, 4)     # Element x dimension next to transverse segment 1  (left)
    #         rem_dim_x2 = np.round(stiffener_offset - bf_TS2 / 2, 4)     # Element x dimension next to transverse segment 2  (right)
    #
    #         n_elem_plate_y = plate.plate_transverse_dim() * 1000 / dim_y    # Number of elements with dim_y that fit in transverse plate dimension
    #         n_elem_dim_y = n_elem_plate_y - 2                               # Number of plate elements that will have dimension dim_y
    #
    #         l_zone_dim_y = n_elem_dim_y * dim_y
    #         rem_dim_y = (rem_dist_y - l_zone_dim_y) / 2
    #
    #         print(rem_dim_y)
    #         # print(rem_dim_x1, rem_dim_x2)
    #         # print(rem_dim_y1, rem_dim_y2)
    #
    #     # print(bf_LS1, bf_LS2, bf_TS1, bf_TS2)
    #
    #     # print("dim_x =", dim_x, ", dim_y =", dim_y)
    #     # print("rem_dist_x =", rem_dist_x, ", rem_dist_y =", rem_dist_y)
    #     # print("Stiffener offset od jakih nosača", stiffener_offset)
=======
    def element_size_transition_x(self, plate: Plate):
        # Local consideration of transition element mesh dimension tr_dim_x
        """
        :param plate: Selected plating zone.
        :return: Transition element dimensions x, located next to psm flange elements. First value (tr_elem_dim_x1)
                represents the element closest to the first transverse segment (trans_seg_1) and the second
                (tr_elem_dim_x2) represents the element closest to the second transverse segment (trans_seg_2)
                that define the plating zone. Meshing solution V1.
        """

        dim_x = self.get_base_dim_x(plate)
        fl_dim_x1 = self.get_flange_el_width(plate.trans_seg1)      # Flange element dimension x across the flange width of transverse segment 1
        fl_dim_x2 = self.get_flange_el_width(plate.trans_seg2)      # Flange element dimension x across the flange width of transverse segment 2

        stiff_offset = plate.get_equal_stiffener_offset() * 1000    # Stiffener offset of stiffners on the plating zone

        tr_elem_dim_x1 = 0.0
        tr_elem_dim_x2 = 0.0

        # If stiffener direction is transverse, transition element dimension x is defined by the
        #   remaining distance between stiffener offset and flange element dimension x
        if plate.stiff_dir == BeamDirection.TRANSVERSE:
            remaining_dist1 = stiff_offset - fl_dim_x1     # Remaining distance between stiffener offset and flange x dimension of transverse segment 1
            remaining_dist2 = stiff_offset - fl_dim_x2     # Remaining distance between stiffener offset and flange x dimension of transverse segment 2

            n_elem1 = np.floor(remaining_dist1 / dim_x)    # Number of elements with dimension dim_x that fit inside the remaining distance 1
            n_elem2 = np.floor(remaining_dist2 / dim_x)    # Number of elements with dimension dim_x that fit inside the remaining distance 2

            tr_elem_dim_x1 = stiff_offset - n_elem1 * dim_x - fl_dim_x1     # Transition element dimension x next to transverse segment 1
            tr_elem_dim_x2 = stiff_offset - n_elem2 * dim_x - fl_dim_x2     # Transition element dimension x next to transverse segment 2

        # If stiffener direction is longitudinal, transition element x dimension does not exist
        elif plate.stiff_dir == BeamDirection.LONGITUDINAL:
            tr_elem_dim_x1 = 0
            tr_elem_dim_x2 = 0

        # Aspect ratio check
        if tr_elem_dim_x1 != 0:
            ar1 = dim_x / tr_elem_dim_x1
            if ar1 > self._plate_aspect_ratio:
                tr_elem_dim_x1 += dim_x

        if tr_elem_dim_x2 != 0:
            ar2 = dim_x / tr_elem_dim_x2
            if ar2 > self._plate_aspect_ratio:
                tr_elem_dim_x2 += dim_x

        return np.array((tr_elem_dim_x1, tr_elem_dim_x2))

    def element_size_transition_y(self, plate: Plate):
        # Local consideration of transition element mesh dimension tr_dim_y
        """
        :param plate: Selected plating zone.
        :return: Transition element dimensions y, located next to psm flange elements. First value (tr_elem_dim_y1)
                 represents the element closest to the first longitudinal segment (long_seg1) and the second
                (tr_elem_dim_y2) represents the element closest to the second longitudinal segment (long_seg2)
                that define the plating zone. Meshing solution V1.
        """
        dim_y = self.get_base_dim_y(plate)
        fl_dim_y1 = self.get_flange_el_width(plate.long_seg1)      # Flange element dimension y across the flange width of longitudinal segment 1
        fl_dim_y2 = self.get_flange_el_width(plate.long_seg2)      # Flange element dimension y across the flange width of longitudinal segment 2

        stiff_offset = plate.get_equal_stiffener_offset() * 1000    # Stiffener offset of stiffners on the plating zone

        tr_elem_dim_y1 = 0.0
        tr_elem_dim_y2 = 0.0

        if plate.stiff_dir == BeamDirection.LONGITUDINAL:
            remaining_dist1 = stiff_offset - fl_dim_y1     # Between stiffener offset and flange y dimension of longitudinal segment 1
            remaining_dist2 = stiff_offset - fl_dim_y2     # Between stiffener offset and flange y dimension of longitudinal segment 2

            n_elem1 = np.floor(remaining_dist1 / dim_y)    # Number of elements with dimension dim_y that fit inside the remaining distance 1
            n_elem2 = np.floor(remaining_dist2 / dim_y)    # Number of elements with dimension dim_y that fit inside the remaining distance 2

            tr_elem_dim_y1 = stiff_offset - n_elem1 * dim_y - fl_dim_y1     # Transition element dimension x next to longitudinal segment 1
            tr_elem_dim_y2 = stiff_offset - n_elem2 * dim_y - fl_dim_y2     # Transition element dimension x next to longitudinal segment 2

        # If stiffener direction is transverse, transition element y dimension does not exist
        elif plate.stiff_dir == BeamDirection.TRANSVERSE:
            tr_elem_dim_y1 = 0
            tr_elem_dim_y2 = 0

        # Aspect ratio check
        if tr_elem_dim_y1 != 0:
            ar1 = dim_y / tr_elem_dim_y1
            if ar1 > self._plate_aspect_ratio:
                tr_elem_dim_y1 += dim_y

        if tr_elem_dim_y2 != 0:
            ar2 = dim_y / tr_elem_dim_y2
            if ar2 > self._plate_aspect_ratio:
                tr_elem_dim_y2 += dim_y

        return np.array((tr_elem_dim_y1, tr_elem_dim_y2))

    def transition_element_mesh(self, grillage):
        # Global consideration of transition element mesh dimensions tr_dim_x and tr_dim_y
        # Method is limited to meshing solution V1 with psm flange mesh being reflected onto plating mesh

        transition_element_dim_x = {}               # Dictionary of calculated dimension x for all plating zones
        transition_element_dim_y = {}               # Dictionary of calculated dimension y for all plating zones
        n_long = int(grillage.N_transverse - 1)     # Number of plating zones along the longitudinal axis
        n_tran = int(grillage.N_longitudinal - 1)   # Number of plating zones along the transverse axis

        self._tr_el_dim_x = np.zeros((2, n_long))
        self._tr_el_dim_y = np.zeros((2, n_tran))

        # Calculate the transition quad element size for all plating zones
        for plate in grillage.plating().values():
            tr_elem_dim_x = self.element_size_transition_x(plate)
            tr_elem_dim_y = self.element_size_transition_y(plate)
            transition_element_dim_x[plate.id] = tr_elem_dim_x
            transition_element_dim_y[plate.id] = tr_elem_dim_y

        # Assign transition element y dimensions between pairs of longitudinal members
        for i_long in range(1, len(grillage.longitudinal_members())):
            long1 = grillage.longitudinal_members()[i_long]
            long2 = grillage.longitudinal_members()[i_long + 1]
            plating_zones = grillage.plating_zones_between_psm(long1, long2)
            for i in range(0, len(plating_zones)):
                tr_elem_dim_y = transition_element_dim_y[plating_zones[i].id]
                stiff_dir = plating_zones[i].stiff_dir

                if stiff_dir == BeamDirection.LONGITUDINAL:
                    self._tr_el_dim_y[0, i_long - 1] = tr_elem_dim_y[0]
                    self._tr_el_dim_y[1, i_long - 1] = tr_elem_dim_y[1]
                    break
                else:
                    self._tr_el_dim_y[0, i_long - 1] = tr_elem_dim_y[0]
                    self._tr_el_dim_y[1, i_long - 1] = tr_elem_dim_y[1]

        # Assign transition element x dimensions between pairs of transverse members
        for i_tran in range(1, len(grillage.transverse_members())):
            tran1 = grillage.transverse_members()[i_tran]
            tran2 = grillage.transverse_members()[i_tran + 1]
            plating_zones = grillage.plating_zones_between_psm(tran1, tran2)

            for i in range(0, len(plating_zones)):
                tr_elem_dim_x = transition_element_dim_x[plating_zones[i].id]
                stiff_dir = plating_zones[i].stiff_dir

                if stiff_dir == BeamDirection.TRANSVERSE:
                    self._tr_el_dim_x[0, i_tran - 1] = tr_elem_dim_x[0]
                    self._tr_el_dim_x[1, i_tran - 1] = tr_elem_dim_x[1]
                    break
                else:
                    self._tr_el_dim_x[0, i_tran - 1] = tr_elem_dim_x[0]
                    self._tr_el_dim_x[1, i_tran - 1] = tr_elem_dim_x[1]

    def get_tr_dim_x(self, plate: Plate):
        """
        :param plate: Selected plating zone.
        :return: Transition quad element x dimensions for any plating zone. Returns the value based on longitudinal segment ID.
                First value (dim_1) represents the element closest to the first transverse segment (trans_seg_1) and the second
                (dim_2) represents the element closest to the second transverse segment (trans_seg_2) that define the plating zone.
        """
        segment_id = plate.long_seg1.id
        dim_id = segment_id - 1
        dim = self._tr_el_dim_x
        dim_1 = dim[0][dim_id]
        dim_2 = dim[1][dim_id]
        return dim_1, dim_2

    def get_tr_dim_y(self, plate: Plate):
        """
        :param plate: Selected plating zone.
        :return: Transition quad element x dimensions for any plating zone. Returns the value based on transverse segment ID.
                First value (dim_1) represents the element closest to the first longitudinal segment (long_seg_1) and the second
                (dim_2) represents the element closest to the second longitudinal segment (long_seg_2) that define the plating zone.
        """
        segment_id = plate.trans_seg1.id
        dim_id = segment_id - 1
        dim = self._tr_el_dim_y
        dim_1 = dim[0][dim_id]
        dim_2 = dim[1][dim_id]
        return dim_1, dim_2

    def get_tr_element_num(self, plate: Plate):
        """
        :param plate: Selected plating zone.
        :return: Number of transition elements along x and y dimension of the plating zone.
                Method is limited to meshing solution V1 with psm flange mesh being reflected onto plating mesh.
        """

        n_tr_el_x = 2   # Number of transitional elements on the plating zone along x axis
        n_tr_el_y = 2   # Number of transitional elements on the plating zone along y axis
        if self.get_tr_dim_x(plate)[0] == 0:
            n_tr_el_x = 0
        if self.get_tr_dim_y(plate)[0] == 0:
            n_tr_el_y = 0
        return n_tr_el_x, n_tr_el_y

    def get_flange_element_num(self, plate: Plate):
        """
        :param plate: Selected plating zone.
        :return: Number of flange elements along x and y dimension reflected onto the plating zone.
                Method is limited to meshing solution V1 with psm flange mesh being reflected onto plating mesh.
        """

        fl_dim_x1 = self.get_flange_el_width(plate.trans_seg1)
        fl_dim_x2 = self.get_flange_el_width(plate.trans_seg2)
        fl_dim_y1 = self.get_flange_el_width(plate.long_seg1)
        fl_dim_y2 = self.get_flange_el_width(plate.long_seg2)

        n_fl_el_x = 2
        n_fl_el_y = 2

        if fl_dim_x1 == 0:
            n_fl_el_x -= 1
        if fl_dim_x2 == 0:
            n_fl_el_x -= 1

        if fl_dim_y1 == 0:
            n_fl_el_y -= 1
        if fl_dim_y2 == 0:
            n_fl_el_y -= 1

        return n_fl_el_x, n_fl_el_y

    def get_element_number(self, plate: Plate):
        """
        :param plate: Selected plating zone.
        :return: Number of all elements along x and y dimension of the plating zone.
                Method is limited to meshing solution V1 with psm flange mesh being reflected onto plating mesh.
        """

        L = plate.plate_longitudinal_dim() * 1000  # Longitudinal plating zone dimension [mm]
        B = plate.plate_transverse_dim() * 1000  # Transverse plating zone dimension [mm]

        dim_x = self.get_base_dim_x(plate)
        dim_y = self.get_base_dim_y(plate)

        tr_el_dim_x1 = self.get_tr_dim_x(plate)[0]
        tr_el_dim_x2 = self.get_tr_dim_x(plate)[1]
        tr_el_dim_y1 = self.get_tr_dim_y(plate)[0]
        tr_el_dim_y2 = self.get_tr_dim_y(plate)[1]

        fl_dim_x1 = self.get_flange_el_width(plate.trans_seg1)
        fl_dim_x2 = self.get_flange_el_width(plate.trans_seg2)
        fl_dim_y1 = self.get_flange_el_width(plate.long_seg1)
        fl_dim_y2 = self.get_flange_el_width(plate.long_seg2)

        n_tr_el_x = self.get_tr_element_num(plate)[0]
        n_tr_el_y = self.get_tr_element_num(plate)[1]

        n_fl_el_x = self.get_flange_element_num(plate)[0]
        n_fl_el_y = self.get_flange_element_num(plate)[1]

        n_el_dim_x = np.round((L - tr_el_dim_x1 - tr_el_dim_x2 - fl_dim_x1 - fl_dim_x2) / dim_x)    # Number of elements with dim_x along x axis
        n_el_dim_y = np.round((B - tr_el_dim_y1 - tr_el_dim_y2 - fl_dim_y1 - fl_dim_y2) / dim_y)    # Number of elements with dim_y along y axis

        n_el_x = n_el_dim_x + n_tr_el_x + n_fl_el_x
        n_el_y = n_el_dim_y + n_tr_el_y + n_fl_el_y
        return n_el_x, n_el_y

    def get_mesh_dim_x(self, plate: Plate):
        """
        :param plate: Selected plating zone.
        :return: Dimensions of all quad elements along x axis, in order, for the selected plating zone.
        """
        tr_dim_x1 = self.get_tr_dim_x(plate)[0]
        tr_dim_x2 = self.get_tr_dim_x(plate)[1]
        fl_dim_x1 = self.get_flange_el_width(plate.trans_seg1)
        fl_dim_x2 = self.get_flange_el_width(plate.trans_seg2)
        base_dim_x = self.get_base_dim_x(plate)

        n_elem_tr = int(self.get_tr_element_num(plate)[0])
        n_elem_flange = int(self.get_flange_element_num(plate)[0])
        n_elem_x = int(self.get_element_number(plate)[0]) - n_elem_flange - n_elem_tr

        element_dim = {}
        element_id = 1
        start = element_id
        end = int(start + n_elem_flange / 2)    # Nedostaje provjera postoji li uopće prirubnica na ovom nosaču
        for element in range(start, end):       # pretpostavka je da postoji (zasada)
            element_dim[element_id] = fl_dim_x1
            element_id += 1

        start = end
        end = int(start + n_elem_tr / 2)
        for element in range(start, end):
            element_dim[element_id] = tr_dim_x1
            element_id += 1

        start = end
        end = int(start + n_elem_x)
        for element in range(start, end):
            element_dim[element_id] = base_dim_x
            element_id += 1

        start = end
        end = int(start + n_elem_tr / 2)
        for element in range(start, end):
            element_dim[element_id] = tr_dim_x2
            element_id += 1

        start = end
        end = int(start + n_elem_flange / 2)
        for element in range(start, end):
            element_dim[element_id] = fl_dim_x2
            element_id += 1

        return element_dim

    def get_mesh_dim_y(self, plate: Plate):
        """
        :param plate: Selected plating zone.
        :return: Dimensions of all quad elements along y axis, in order, for the selected plating zone.
        """
        tr_dim_y1 = self.get_tr_dim_y(plate)[0]
        tr_dim_y2 = self.get_tr_dim_y(plate)[1]
        fl_dim_y1 = self.get_flange_el_width(plate.long_seg1)
        fl_dim_y2 = self.get_flange_el_width(plate.long_seg2)
        base_dim_y = self.get_base_dim_y(plate)

        n_elem_tr = int(self.get_tr_element_num(plate)[1])
        n_elem_flange = int(self.get_flange_element_num(plate)[1])
        n_elem_x = int(self.get_element_number(plate)[1]) - n_elem_flange - n_elem_tr

        element_dim = {}
        element_id = 1
        start = element_id
        end = int(start + n_elem_flange / 2)    # Nedostaje provjera postoji li uopće prirubnica na ovom nosaču
        for element in range(start, end):       # pretpostavka je da postoji (zasada)
            element_dim[element_id] = fl_dim_y1
            element_id += 1

        start = end
        end = int(start + n_elem_tr / 2)
        for element in range(start, end):
            element_dim[element_id] = tr_dim_y1
            element_id += 1

        start = end
        end = int(start + n_elem_x)
        for element in range(start, end):
            element_dim[element_id] = base_dim_y
            element_id += 1

        start = end
        end = int(start + n_elem_tr / 2)
        for element in range(start, end):
            element_dim[element_id] = tr_dim_y2
            element_id += 1

        start = end
        end = int(start + n_elem_flange / 2)
        for element in range(start, end):
            element_dim[element_id] = fl_dim_y2
            element_id += 1

        return element_dim

    def get_plate_node_coords(self, plate: Plate):
        # Node coordinates calculation for any plating zone
        # Method is limited to meshing solution V1 with psm flange mesh being reflected onto plating mesh

        # Druga verzija - vektorski sa numpy poljima
        mesh_dim_x = self.get_mesh_dim_x(plate)
        mesh_dim_y = self.get_mesh_dim_y(plate)

        ref_node1 = Segment.get_segment_node1(plate.long_seg1)              # Reference node 2
        ref_node2 = Segment.get_segment_node2(plate.long_seg1)              # Reference node 2
        ref_vector = np.subtract(ref_node2, ref_node1)                      # Reference vector in the direction of the reference segment
        unit_ref_vector = ref_vector / np.linalg.norm(ref_vector)           # Unit reference vector
        normal_vector = np.array((0, 0, 1))                                 # Vector normal to the plating surface
        perpendicular_vector = np.cross(normal_vector, unit_ref_vector)     # Unit perpendicular vector

        node_id = 1                     # Local node ID on the plating zone
        dim_y_index = 1
        spacing_vector_x = np.zeros(3)
        spacing_vector_y = np.zeros(3)

        for y_node in range(0, len(mesh_dim_y) + 1):        # Nodes along y axis
            dim_x_index = 1
            if y_node > 0:
                spacing_vector_y += mesh_dim_y[dim_y_index] * perpendicular_vector
                dim_y_index += 1
            else:
                spacing_vector_y = np.zeros(3)

            for x_node in range(0, len(mesh_dim_x) + 1):    # Nodes along x axis
                if x_node > 0:
                    spacing_vector_x += mesh_dim_x[dim_x_index] * unit_ref_vector
                    dim_x_index += 1
                else:
                    spacing_vector_x = np.zeros(3)

                spacing_vector = spacing_vector_x + spacing_vector_y    # Node position vector in the local coordinate system
                node = spacing_vector + ref_node1 * 1000   # Node coordinats in the global coordinate system, ref_node1 = position vector
                print("Node ID:", node_id, node)
                node_id += 1

        # Prva verzija koda, direktan izračun koordinata x,y,z:    Radi OK
        """
        mesh_dim_x = self.get_mesh_dim_x(plate)
        mesh_dim_y = self.get_mesh_dim_y(plate)

        segment = plate.long_seg1
        grillage = segment.primary_supp_mem.grillage
        ref_node = grillage.get_segment_nodes(segment)[0]

        node_id = 1
        x_coord = 0
        y_coord = 0

        j = 1
        for y in range(0, len(mesh_dim_y) + 1):
            i = 1
            if y == 0:
                y_coord = ref_node[1] * 1000
            else:
                y_coord += mesh_dim_y[j]
                j += 1

            for x in range(0, len(mesh_dim_x) + 1):
                if x == 0:
                    x_coord = ref_node[0] * 1000
                else:
                    x_coord += mesh_dim_x[i]
                    i += 1
                print("Node ID:", node_id, ", koordinate:", x_coord, y_coord)
                node_id += 1
        """

    def get_all_node_coords(self, grillage):
        # Get all plating node coordinates

        # Ovo nije dobra implementacija za generaciju čvorova polovičnog modela!
        #   Ovakva jednostavna petlja kroz pola zona ne funkcionira za paran broj nosača, gdje os simetrije siječe centralnu zonu oplate na pola
        # Za polovični ili četvrtinski model je potrebna provjera ima li poklopac paran ili neparan broj nosača oko osi simetrije
        # Što se događa s elementima na osi simetrije?
        # Kako napraviti novi beam property za ukrepu na osi simetrije ili novi jaki nosač sa pola širine struka na osi simetrije?
        #   - riješiti na razini mreže, dodjelom drugačijeg beam property? Postoji li već implementirano rješenje za ovo?

        # Preko prve verzije:
        """
        node_id = 1
        n_plate = int(len(grillage.plating().keys()) / 2)
        print(n_plate)

        for plate_id in range(1, n_plate + 1):
            plate = grillage.plating()[plate_id]
            mesh_dim_x = self.get_mesh_dim_x(plate)
            mesh_dim_y = self.get_mesh_dim_y(plate)

            segment = plate.long_seg1
            grillage = segment.primary_supp_mem.grillage
            ref_node = grillage.get_segment_nodes(segment)[0]

            x_coord = 0
            y_coord = 0
            z_coord = segment.beam_prop.hw

            j = 1

            for y in range(0, len(mesh_dim_y) + 1):
                i = 1
                if y == 0:
                    y_coord = ref_node[1] * 1000
                else:
                    y_coord += mesh_dim_y[j]
                    j += 1

                for x in range(0, len(mesh_dim_x) + 1):
                    if x == 0:
                        x_coord = ref_node[0] * 1000
                    else:
                        x_coord += mesh_dim_x[i]
                        i += 1
                    coords = np.array((x_coord, y_coord, z_coord))
                    print("Plate ID:", plate.id, "Node ID:", node_id, ", koordinate:", coords)
                    node_id += 1

        """

        # Preko vektora:
        node_id = 1
        n_plate = int(len(grillage.plating().keys()) / 2)
        print(n_plate)

        for plate_id in range(1, n_plate + 1):
            plate = grillage.plating()[plate_id]
            mesh_dim_x = self.get_mesh_dim_x(plate)
            mesh_dim_y = self.get_mesh_dim_y(plate)

            ref_node1 = Segment.get_segment_node1(plate.long_seg1)  # Reference node 2
            ref_node2 = Segment.get_segment_node2(plate.long_seg1)  # Reference node 2
            ref_vector = np.subtract(ref_node2, ref_node1)  # Reference vector in the direction of the reference segment
            unit_ref_vector = ref_vector / np.linalg.norm(ref_vector)  # Unit reference vector
            normal_vector = np.array((0, 0, 1))  # Vector normal to the plating surface
            perpendicular_vector = np.cross(normal_vector, unit_ref_vector)  # Unit perpendicular vector

            dim_y_index = 1
            spacing_vector_x = np.zeros(3)
            spacing_vector_y = np.zeros(3)

            for y_node in range(0, len(mesh_dim_y) + 1):  # Nodes along y axis
                dim_x_index = 1
                if y_node > 0:
                    spacing_vector_y += mesh_dim_y[dim_y_index] * perpendicular_vector
                    dim_y_index += 1
                else:
                    spacing_vector_y = np.zeros(3)

                for x_node in range(0, len(mesh_dim_x) + 1):  # Nodes along x axis
                    if x_node > 0:
                        spacing_vector_x += mesh_dim_x[dim_x_index] * unit_ref_vector
                        dim_x_index += 1
                    else:
                        spacing_vector_x = np.zeros(3)

                    spacing_vector = spacing_vector_x + spacing_vector_y  # Node position vector in the local coordinate system
                    node = spacing_vector + ref_node1 * 1000  # Node coordinats in the global coordinate system, ref_node1 = position vector
                    print("Node ID:", node_id, node)
                    node_id += 1
>>>>>>> b8da2e86


# Generacija čvorova i elemenata - metoda bez preklapanja *** WIP (razrađeno samo za prve dvije zone oplate)
"""
    def GenerateNodes(self, grillgeo):
        plate_id = 1
        plate_zone = grillgeo.plating()[plate_id]
        dim_x = self.plating_mesh_dim()[1][0]                                 # Element dimension along x axis, [mm]
        dim_y = self.plating_mesh_dim()[1][1]                                 # Element dimension along y axis, [mm]
        n_x = int((Plate.plate_longitudinal_dim(plate_zone) * 1000 / dim_x) + 1)    # Number of nodes along x axis
        n_y = int((Plate.plate_transverse_dim(plate_zone) * 1000 / dim_y) + 1)      # Number of nodes along y axis

        # ******** PLATING ZONE NODE ARRAYS ********
        #   2D array of all nodes on the first plating zone - reference for matching nodes and elements

        # PRVA ZONA OPLATE (POČETNA)
        plate_zone1 = np.zeros((n_y, n_x))
        node_id = 1
        for j in range(0, n_y):
            for i in range(0, n_x):
                plate_zone1[j, i] = node_id
                node_id += 1
        self._plating_nodes.append(plate_zone1)  # All plate zone arrays are saved in plate_nodes list

        # DRUGA ZONA OPLATE - KORISTI ZAJEDNIČKI POČETNI ČVOR (redak i = 0) - NEKAKO AUTOMATIZIRATI ZA OSTALE ZONE - ZAJEDNICKI SEGMENT?
        plate_zone2 = np.zeros((n_y, n_x))
        for j in range(0, n_y):
            for i in range(0, n_x):
                plate_zone2[j, 0] = plate_zone1[j, n_x - 1]
                plate_zone2[j, i] = node_id
                if i != 0:
                    node_id += 1
        self._plating_nodes.append(plate_zone2)  # All plate zone arrays are saved in plate_nodes list

        # POSTOJE 4 RAZLICITA SLUCAJA: - puno if provjera
        #   1.) Nema zajednickih cvorova (segmenata) prilikom generacije - npr. polje 1
        #   2.) Postoje zajednicki cvorovi duz poprecnog segmenta - npr. polje 2, 3
        #   3.) Postoje zajednicki cvorovi duz uzduznog segmenta - npr. polje 4, 7, 10
        #   4.) Postoje zajednicki cvorovi duz uzduznog i poprecnog segmenta - npr. polje 5, 6, 8, 9...

        # Generate plating zone nodes
        node_id = 1
        for plate_zone in range(1, len(self._plating_nodes) + 1):
            segment1 = grillgeo.plating()[plate_zone].long_seg1     # Reference segment
            segment1_node1 = Segment.get_segment_node1(segment1)    # Reference node for generating plating zone FENodes
            dim_x = self.plating_mesh_dim()[plate_zone][0]    # Element dimension along x axis, [mm]
            dim_y = self.plating_mesh_dim()[plate_zone][1]    # Element dimension along y axis, [mm]

            for y in range(0, n_y):
                for x in range(0, n_x):
                    x_coord = segment1_node1[0] * 1000 + dim_x * x
                    y_coord = segment1_node1[1] * 1000 + dim_y * y
                    z_coord = segment1_node1[2] * 1000
                    node = FENode(node_id, x_coord, y_coord, z_coord)
                    self.add_nodes(node)
                    node_id += 1

    def GenerateElements(self, grillgeo):
        # First plating zone ID = 1:
        dim_x = self.plating_mesh_dim()[1][0]               # Element dimension along x axis, [mm]
        dim_y = self.plating_mesh_dim()[1][1]               # Element dimension along y axis, [mm]

        # Generate elements starting with element ID = 1
        element_id = 1
        for node_array in range(0, len(self._plating_nodes)):
            plate_zone = grillgeo.plating()[node_array + 1]
            n_x = int((Plate.plate_longitudinal_dim(plate_zone) * 1000 / dim_x) + 1)    # Number of nodes along x axis
            n_y = int((Plate.plate_transverse_dim(plate_zone) * 1000 / dim_y) + 1)      # Number of nodes along y axis

            plate_property_id = plate_zone.plate_prop.id

            for j in range(0, n_y - 1):
                for i in range(0, n_x - 1):
                    node1_id = self._plating_nodes[node_array][j, i]
                    node2_id = self._plating_nodes[node_array][j, i + 1]
                    node3_id = self._plating_nodes[node_array][j + 1, i + 1]
                    node4_id = self._plating_nodes[node_array][j + 1, i]

                    node1 = self.nodes()[node1_id]
                    node2 = self.nodes()[node2_id]
                    node3 = self.nodes()[node3_id]
                    node4 = self.nodes()[node4_id]

                    element = QuadElement(element_id, plate_property_id, node1, node2, node3, node4)
                    self.add_elements(element)
                    element_id += 1
"""<|MERGE_RESOLUTION|>--- conflicted
+++ resolved
@@ -272,10 +272,10 @@
         # Returns the quad element size, based only on stiffener spacing for any plating zone
         # Method is valid for determining the coarsest plating mesh allowed by the Rules for any meshing variant
 
-        stiff_spacing = Plate.get_stiffener_spacing(plate) * 1000           # Stiffener spacing in [mm]
+        stiff_spacing = Plate.get_stiffener_spacing(plate) * 1000   # Stiffener spacing in [mm]
         n_elem_bs = self._min_num_ebs                                       # Number of elements between stiffeners
         if plate.stiff_dir == BeamDirection.LONGITUDINAL:
-            L = Plate.plate_longitudinal_dim(plate) * 1000                  # Longitudinal plating zone dimension [mm]
+            L = Plate.plate_longitudinal_dim(plate) * 1000          # Longitudinal plating zone dimension [mm]
             dim_y = stiff_spacing / n_elem_bs                               # Distance between nodes in the transverse (y) direction
             if self._variant == MeshSolution.V1:                            # Use reduced plating zone dimension for MeshSolution V1
                 dim_xf1 = self.get_flange_el_width(plate.trans_seg1)        # Longitudinal segment 1 flange element x dimension
@@ -287,7 +287,7 @@
             return np.array([dim_x, dim_y])
 
         elif plate.stiff_dir == BeamDirection.TRANSVERSE:
-            B = Plate.plate_transverse_dim(plate) * 1000                    # Transverse plating zone dimension [mm]
+            B = Plate.plate_transverse_dim(plate) * 1000            # Transverse plating zone dimension [mm]
             dim_x = stiff_spacing / n_elem_bs                               # Distance between nodes in the longitudinal (x) direction
             if self._variant == MeshSolution.V1:                            # Use reduced plating zone dimension for MeshSolution V1
                 dim_yf1 = self.get_flange_el_width(plate.long_seg1)         # Transverse segment 1 flange element y dimension
@@ -302,7 +302,7 @@
         # Returns the maximum quad element length based on net flange width and maximum allowed aspect ratio for any segment
         # Method is valid for determining the coarsest flange element dimension allowed by the Rules for any meshing variant
         if self.get_flange_el_width(segment) != 0:
-            max_aspect_ratio = self._flange_aspect_ratio
+        max_aspect_ratio = self._flange_aspect_ratio
             dim_max = max_aspect_ratio * self.get_flange_el_width(segment)
             return dim_max
         else:
@@ -322,23 +322,23 @@
         dim_yf1 = self.element_size_flange_width(plate.trans_seg1)  # Transverse segment 1 flange element y dimension
         dim_yf2 = self.element_size_flange_width(plate.trans_seg2)  # Transverse segment 2 flange element y dimension
 
-        dim_xf = np.minimum(dim_xf1, dim_xf2)           # Minimum element x dimension based on flange element aspect ratio
-        dim_yf = np.minimum(dim_yf1, dim_yf2)           # Minimum element y dimension based on flange element aspect ratio
+        dim_xf = np.minimum(dim_xf1, dim_xf2)   # Minimum element x dimension based on flange element aspect ratio
+        dim_yf = np.minimum(dim_yf1, dim_yf2)   # Minimum element y dimension based on flange element aspect ratio
 
         if dim_x > dim_xf:                              # If element size based on stiffener spacing along x asis exceeds maximum flange dimension
-            div_round_up = np.ceil(dim_x / dim_xf)      # Equal division of elements between transverse stiffeners
+                div_round_up = np.ceil(dim_x / dim_xf)       # Equal division of elements between transverse stiffeners
             dim_x = dim_x / div_round_up                # Base mesh dimension x refinement
 
             if dim_y / dim_x > plate_aspect_ratio:      # Check plating element aspect ratio after refining dim_x
-                div_round_up = np.ceil(dim_y / dim_x)
+                    div_round_up = np.ceil(dim_y / dim_x)
                 dim_y = dim_y / div_round_up            # Base mesh dimension y refinement
 
         if dim_y > dim_yf:                              # If element size based on stiffener spacing along y asis exceeds maximum flange dimension
-            div_round_up = np.ceil(dim_y / dim_yf)      # Equal division of elements between longitudinal stiffeners
+                div_round_up = np.ceil(dim_y / dim_yf)       # Equal division of elements between longitudinal stiffeners
             dim_y = dim_y / div_round_up                # Base mesh dimension y refinement
 
             if dim_x / dim_y > plate_aspect_ratio:      # Check plating element aspect ratio after refining dim_y
-                div_round_up = np.ceil(dim_x / dim_y)
+                    div_round_up = np.ceil(dim_x / dim_y)
                 dim_x = dim_x / div_round_up            # Base mesh dimension x refinement
 
         return np.array((dim_x, dim_y))
@@ -374,7 +374,7 @@
                 plating_zones = grillage.plating_zones_between_psm(long1, long2)    # List of all plating zones between PSM
 
                 restriction_y = False   # Dimension dim_y is restricted by existance of longitudinal stiffeners between longitudinal psm
-                dim_y_list = []         # List of element y dimensions for all plates between PSM
+                dim_y_list = []                     # List of element y dimensions for all plates between PSM
 
                 min_y = 0.0
                 for i in range(0, len(plating_zones)):
@@ -408,7 +408,7 @@
                 plating_zones = grillage.plating_zones_between_psm(tran1, tran2)  # List of all plating zones between PSM
 
                 restriction_x = False   # Dimension dim_x is restricted by existance of transverse stiffeners between transverse psm
-                dim_x_list = []         # List of element x dimensions for all plates between PSM
+                dim_x_list = []                     # List of element x dimensions for all plates between PSM
 
                 min_x = 0.0
                 for i in range(0, len(plating_zones)):
@@ -464,63 +464,6 @@
         else:
             print("ERROR: Mesh y dimensions list is blank! Calculate mesh quad element size first.")
 
-<<<<<<< HEAD
-    # Metoda za određivanje broja i pozicioniranje elemenata veličine dim_x, dim_y na polju oplate *** WIP
-    # def get_number_of_quads(self, grillgeo, plate: Plate):
-    #     """
-    #     :param grillgeo: Selected grillgeo variant.
-    #     :param plate: Selected plating zone.
-    #     :return: Number of quad elements for any plating zone between Primary Supporting Members.
-    #     """
-    #
-    #     bf_LS1 = plate.long_seg1.beam_prop.bf - grillgeo.corrosion_addition()[1].tc     # Net flange width of longitudinal segment 1 - L
-    #     bf_LS2 = plate.long_seg2.beam_prop.bf - grillgeo.corrosion_addition()[1].tc     # Net flange width of longitudinal segment 2 - T
-    #     bf_TS1 = plate.trans_seg1.beam_prop.bf - grillgeo.corrosion_addition()[1].tc    # Net flange width of transverse segment 1 - T
-    #     bf_TS2 = plate.trans_seg2.beam_prop.bf - grillgeo.corrosion_addition()[1].tc    # Net flange width of transverse segment 2 - T
-    #
-    #     # IZRAZI VRIJEDE KADA JE JEDAN UZDUŽNI NOSAČ RUBI L PROFIL, A OSTALI T!
-    #     # POSTAVITI ISPITIVANJE KOJI JE KAKAV TIP U KONAČNOM KODU
-    #     rem_dist_x = plate.plate_longitudinal_dim() * 1000 - (bf_TS1 / 2) - (bf_TS2 / 2)  # Remaining distance along x axis with flange width excluded
-    #     rem_dist_y = plate.plate_transverse_dim() * 1000 - bf_LS1 - (bf_LS2 / 2)
-    #
-    #     dim_x = self.get_mesh_dim_x(plate)
-    #     dim_y = self.get_mesh_dim_y(plate)
-    #
-    #     # Kada bi se ostatak jednoliko rasporedio - ali ne može zbog pozicija ukrepa!
-    #     """
-    #     rem_dim_x = plate.plate_longitudinal_dim() * 1000 - bf_TS1 / 2 - bf_TS2 / 2     # Remaining distance along x axis with flange width excluded
-    #     rem_dim_y = plate.plate_transverse_dim() * 1000 - bf_LS1 - bf_LS2 / 2           # Remaining distance along y axis with flange width excluded
-    #
-    #     floor_x = np.floor_divide(rem_dim_x, dim_x)     # Number of elements with dimension dim_x that fit in length rem_dim_x
-    #     floor_y = np.floor_divide(rem_dim_y, dim_y)     # Number of elements with dimension dim_y that fit in length rem_dim_y
-    #     mod_x = np.mod(rem_dim_x, dim_x)    # Remainder distance along x axis, [mm] - half of this distance is added to the first and last element
-    #     mod_y = np.mod(rem_dim_y, dim_y)    # Remainder distance along y axis, [mm] - half of this distance is added to the first and last element
-    #     print("mod_x", mod_x, ", mod_y", mod_y)
-    #     print("floor_x =", floor_x, ", floor_y =", floor_y)
-    #     """
-    #
-    #     stiffener_offset = np.round(plate.get_equal_stiffener_offset() * 1000, 4)
-    #
-    #     if plate.stiff_dir == BeamOrientation.TRANSVERSE:
-    #         rem_dim_x1 = np.round(stiffener_offset - bf_TS1 / 2, 4)     # Element x dimension next to transverse segment 1  (left)
-    #         rem_dim_x2 = np.round(stiffener_offset - bf_TS2 / 2, 4)     # Element x dimension next to transverse segment 2  (right)
-    #
-    #         n_elem_plate_y = plate.plate_transverse_dim() * 1000 / dim_y    # Number of elements with dim_y that fit in transverse plate dimension
-    #         n_elem_dim_y = n_elem_plate_y - 2                               # Number of plate elements that will have dimension dim_y
-    #
-    #         l_zone_dim_y = n_elem_dim_y * dim_y
-    #         rem_dim_y = (rem_dist_y - l_zone_dim_y) / 2
-    #
-    #         print(rem_dim_y)
-    #         # print(rem_dim_x1, rem_dim_x2)
-    #         # print(rem_dim_y1, rem_dim_y2)
-    #
-    #     # print(bf_LS1, bf_LS2, bf_TS1, bf_TS2)
-    #
-    #     # print("dim_x =", dim_x, ", dim_y =", dim_y)
-    #     # print("rem_dist_x =", rem_dist_x, ", rem_dist_y =", rem_dist_y)
-    #     # print("Stiffener offset od jakih nosača", stiffener_offset)
-=======
     def element_size_transition_x(self, plate: Plate):
         # Local consideration of transition element mesh dimension tr_dim_x
         """
@@ -1037,7 +980,6 @@
                     node = spacing_vector + ref_node1 * 1000  # Node coordinats in the global coordinate system, ref_node1 = position vector
                     print("Node ID:", node_id, node)
                     node_id += 1
->>>>>>> b8da2e86
 
 
 # Generacija čvorova i elemenata - metoda bez preklapanja *** WIP (razrađeno samo za prve dvije zone oplate)
